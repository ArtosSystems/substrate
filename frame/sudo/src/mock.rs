// This file is part of Substrate.

// Copyright (C) 2020 Parity Technologies (UK) Ltd.
// SPDX-License-Identifier: Apache-2.0

// Licensed under the Apache License, Version 2.0 (the "License");
// you may not use this file except in compliance with the License.
// You may obtain a copy of the License at
//
// 	http://www.apache.org/licenses/LICENSE-2.0
//
// Unless required by applicable law or agreed to in writing, software
// distributed under the License is distributed on an "AS IS" BASIS,
// WITHOUT WARRANTIES OR CONDITIONS OF ANY KIND, either express or implied.
// See the License for the specific language governing permissions and
// limitations under the License.

//! Test utilities

use super::*;
use frame_support::{
	impl_outer_origin, impl_outer_dispatch, impl_outer_event, parameter_types,
	weights::Weight,
};
use sp_core::H256;
<<<<<<< HEAD
// The testing primitives are very useful for avoiding having to work with signatures
// or public keys.
use sp_runtime::{traits::{BlakeTwo256, IdentityLookup}, testing::Header};
=======
use sp_runtime::{Perbill, traits::{BlakeTwo256, IdentityLookup}, testing::Header};
>>>>>>> 89e21628
use sp_io;
use crate as sudo;
use frame_support::traits::Filter;
use frame_system::weights;

// Logger module to track execution.
pub mod logger {
	use super::*;
	use frame_system::ensure_root;

	pub trait Trait: frame_system::Trait {
		type Event: From<Event<Self>> + Into<<Self as frame_system::Trait>::Event>;
	}

	decl_storage! {
		trait Store for Module<T: Trait> as Logger {
			AccountLog get(fn account_log): Vec<T::AccountId>;
			I32Log get(fn i32_log): Vec<i32>;
		}
	}

	decl_event! {
		pub enum Event<T> where AccountId = <T as frame_system::Trait>::AccountId {
			AppendI32(i32, Weight),
			AppendI32AndAccount(AccountId, i32, Weight),
		}
	}

	decl_module! {
		pub struct Module<T: Trait> for enum Call where origin: <T as frame_system::Trait>::Origin {
			fn deposit_event() = default;

			#[weight = *weight]
			fn privileged_i32_log(origin, i: i32, weight: Weight){
				// Ensure that the `origin` is `Root`.
				ensure_root(origin)?;
				<I32Log>::append(i);
				Self::deposit_event(RawEvent::AppendI32(i, weight));
			}

			#[weight = *weight]
			fn non_privileged_log(origin, i: i32, weight: Weight){
				// Ensure that the `origin` is some signed account.
				let sender = ensure_signed(origin)?;
				<I32Log>::append(i);
				<AccountLog<T>>::append(sender.clone());
				Self::deposit_event(RawEvent::AppendI32AndAccount(sender, i, weight));
			}
		}
	}
}

impl_outer_origin! {
	pub enum Origin for Test where system = frame_system {}
}

mod test_events {
	pub use crate::Event;
}

impl_outer_event! {
	pub enum TestEvent for Test {
		frame_system<T>,
		sudo<T>,
		logger<T>,
	}
}

impl_outer_dispatch! {
	pub enum Call for Test where origin: Origin {
		sudo::Sudo,
		logger::Logger,
	}
}

// For testing the pallet, we construct most of a mock runtime. This means
// first constructing a configuration type (`Test`) which `impl`s each of the
// configuration traits of pallets we want to use.
#[derive(Clone, Eq, PartialEq)]
pub struct Test;

parameter_types! {
	pub const BlockHashCount: u64 = 250;
	pub BlockWeights: weights::BlockWeights = weights::BlockWeights
		::simple_max(1024);
}

pub struct BlockEverything;
impl Filter<Call> for BlockEverything {
	fn filter(_: &Call) -> bool {
		false
	}
}

impl frame_system::Trait for Test {
	type BaseCallFilter = BlockEverything;
	type BlockWeights = BlockWeights;
	type BlockLength = ();
	type DbWeight = ();
	type Origin = Origin;
	type Call = Call;
	type Index = u64;
	type BlockNumber = u64;
	type Hash = H256;
	type Hashing = BlakeTwo256;
	type AccountId = u64;
	type Lookup = IdentityLookup<Self::AccountId>;
	type Header = Header;
	type Event = TestEvent;
	type BlockHashCount = BlockHashCount;
	type Version = ();
	type ModuleToIndex = ();
	type AccountData = ();
	type OnNewAccount = ();
	type OnKilledAccount = ();
	type SystemWeightInfo = ();
}

// Implement the logger module's `Trait` on the Test runtime.
impl logger::Trait for Test {
	type Event = TestEvent;
}

// Implement the sudo module's `Trait` on the Test runtime.
impl Trait for Test {
	type Event = TestEvent;
	type Call = Call;
}

// Assign back to type variables in order to make dispatched calls of these modules later.
pub type Sudo = Module<Test>;
pub type Logger = logger::Module<Test>;
pub type System = frame_system::Module<Test>;

// New types for dispatchable functions.
pub type SudoCall = sudo::Call<Test>;
pub type LoggerCall = logger::Call<Test>;

// Build test environment by setting the root `key` for the Genesis.
pub fn new_test_ext(root_key: u64) -> sp_io::TestExternalities {
	let mut t = frame_system::GenesisConfig::default().build_storage::<Test>().unwrap();
	GenesisConfig::<Test>{
		key: root_key,
	}.assimilate_storage(&mut t).unwrap();
	t.into()
}<|MERGE_RESOLUTION|>--- conflicted
+++ resolved
@@ -23,13 +23,7 @@
 	weights::Weight,
 };
 use sp_core::H256;
-<<<<<<< HEAD
-// The testing primitives are very useful for avoiding having to work with signatures
-// or public keys.
 use sp_runtime::{traits::{BlakeTwo256, IdentityLookup}, testing::Header};
-=======
-use sp_runtime::{Perbill, traits::{BlakeTwo256, IdentityLookup}, testing::Header};
->>>>>>> 89e21628
 use sp_io;
 use crate as sudo;
 use frame_support::traits::Filter;
