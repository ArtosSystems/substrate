[package]
name = "sc-consensus-aura"
version = "0.8.0-rc4"
authors = ["Parity Technologies <admin@parity.io>"]
description = "Aura consensus algorithm for substrate"
edition = "2018"
license = "GPL-3.0-or-later WITH Classpath-exception-2.0"
homepage = "https://substrate.dev"
repository = "https://github.com/paritytech/substrate/"

[package.metadata.docs.rs]
targets = ["x86_64-unknown-linux-gnu"]

[dependencies]
<<<<<<< HEAD
sp-application-crypto = { version = "2.0.0-rc3", path = "../../../primitives/application-crypto" }
sp-consensus-aura = { version = "0.8.0-rc3", path = "../../../primitives/consensus/aura" }
sp-block-builder = { version = "2.0.0-rc3", path = "../../../primitives/block-builder" }
sc-block-builder = { version = "0.8.0-rc3", path = "../../../client/block-builder" }
sc-client-api = { version = "2.0.0-rc3", path = "../../api" }
codec = { package = "parity-scale-codec", version = "1.3.1" }
sp-consensus = { version = "0.8.0-rc3", path = "../../../primitives/consensus/common" }
=======
sp-application-crypto = { version = "2.0.0-rc4", path = "../../../primitives/application-crypto" }
sp-consensus-aura = { version = "0.8.0-rc4", path = "../../../primitives/consensus/aura" }
sp-block-builder = { version = "2.0.0-rc4", path = "../../../primitives/block-builder" }
sc-block-builder = { version = "0.8.0-rc4", path = "../../../client/block-builder" }
sc-client-api = { version = "2.0.0-rc4", path = "../../api" }
codec = { package = "parity-scale-codec", version = "1.3.1" }
sp-consensus = { version = "0.8.0-rc4", path = "../../../primitives/consensus/common" }
>>>>>>> 60e3a693
derive_more = "0.99.2"
futures = "0.3.4"
futures-timer = "3.0.1"
sp-inherents = { version = "2.0.0-rc4", path = "../../../primitives/inherents" }
sc-keystore = { version = "2.0.0-rc4", path = "../../keystore" }
log = "0.4.8"
parking_lot = "0.10.0"
sp-core = { version = "2.0.0-rc4", path = "../../../primitives/core" }
sp-blockchain = { version = "2.0.0-rc4", path = "../../../primitives/blockchain" }
sp-io = { version = "2.0.0-rc4", path = "../../../primitives/io" }
sp-version = { version = "2.0.0-rc4", path = "../../../primitives/version" }
sc-consensus-slots = { version = "0.8.0-rc4", path = "../slots" }
sp-api = { version = "2.0.0-rc4", path = "../../../primitives/api" }
sp-runtime = { version = "2.0.0-rc4", path = "../../../primitives/runtime" }
sp-timestamp = { version = "2.0.0-rc4", path = "../../../primitives/timestamp" }
sc-telemetry = { version = "2.0.0-rc4", path = "../../telemetry" }
prometheus-endpoint = { package = "substrate-prometheus-endpoint", path = "../../../utils/prometheus", version = "0.8.0-rc4"}

[dev-dependencies]
sp-keyring = { version = "2.0.0-rc4", path = "../../../primitives/keyring" }
sc-executor = { version = "0.8.0-rc4", path = "../../executor" }
sc-network = { version = "0.8.0-rc4", path = "../../network" }
sc-network-test = { version = "0.8.0-rc4", path = "../../network/test" }
sc-service = { version = "0.8.0-rc4", default-features = false, path = "../../service" }
substrate-test-runtime-client = { version = "2.0.0-rc4", path = "../../../test-utils/runtime/client" }
env_logger = "0.7.0"
tempfile = "3.1.0"<|MERGE_RESOLUTION|>--- conflicted
+++ resolved
@@ -12,15 +12,6 @@
 targets = ["x86_64-unknown-linux-gnu"]
 
 [dependencies]
-<<<<<<< HEAD
-sp-application-crypto = { version = "2.0.0-rc3", path = "../../../primitives/application-crypto" }
-sp-consensus-aura = { version = "0.8.0-rc3", path = "../../../primitives/consensus/aura" }
-sp-block-builder = { version = "2.0.0-rc3", path = "../../../primitives/block-builder" }
-sc-block-builder = { version = "0.8.0-rc3", path = "../../../client/block-builder" }
-sc-client-api = { version = "2.0.0-rc3", path = "../../api" }
-codec = { package = "parity-scale-codec", version = "1.3.1" }
-sp-consensus = { version = "0.8.0-rc3", path = "../../../primitives/consensus/common" }
-=======
 sp-application-crypto = { version = "2.0.0-rc4", path = "../../../primitives/application-crypto" }
 sp-consensus-aura = { version = "0.8.0-rc4", path = "../../../primitives/consensus/aura" }
 sp-block-builder = { version = "2.0.0-rc4", path = "../../../primitives/block-builder" }
@@ -28,7 +19,6 @@
 sc-client-api = { version = "2.0.0-rc4", path = "../../api" }
 codec = { package = "parity-scale-codec", version = "1.3.1" }
 sp-consensus = { version = "0.8.0-rc4", path = "../../../primitives/consensus/common" }
->>>>>>> 60e3a693
 derive_more = "0.99.2"
 futures = "0.3.4"
 futures-timer = "3.0.1"
