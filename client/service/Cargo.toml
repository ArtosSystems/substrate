[package]
name = "sc-service"
version = "0.8.0-rc6"
authors = ["Parity Technologies <admin@parity.io>"]
edition = "2018"
license = "GPL-3.0-or-later WITH Classpath-exception-2.0"
homepage = "https://substrate.dev"
repository = "https://github.com/paritytech/substrate/"
description = "Substrate service. Starts a thread that spins up the network, client, and extrinsic pool. Manages communication between them."

[package.metadata.docs.rs]
targets = ["x86_64-unknown-linux-gnu"]

[features]
default = ["db"]
# The RocksDB feature activates the RocksDB database backend. If it is not activated, and you pass
# a path to a database, an error will be produced at runtime.
db = ["sc-client-db/with-kvdb-rocksdb", "sc-client-db/with-parity-db"]
wasmtime = [
	"sc-executor/wasmtime",
]
# exposes the client type
test-helpers = []

[dependencies]
derive_more = "0.99.2"
futures01 = { package = "futures", version = "0.1.29" }
futures = { version = "0.3.4", features = ["compat"] }
jsonrpc-pubsub = "14.2"
jsonrpc-core = "14.2"
rand = "0.7.3"
parking_lot = "0.10.0"
lazy_static = "1.4.0"
log = "0.4.8"
slog = { version = "2.5.2", features = ["nested-values"] }
futures-timer = "3.0.1"
wasm-timer = "0.2"
exit-future = "0.2.0"
pin-project = "0.4.8"
hash-db = "0.15.2"
serde = "1.0.101"
serde_json = "1.0.41"
sc-keystore = { version = "2.0.0-rc6", path = "../keystore" }
sp-io = { version = "2.0.0-rc6", path = "../../primitives/io" }
sp-runtime = { version = "2.0.0-rc6", path = "../../primitives/runtime" }
sp-trie = { version = "2.0.0-rc6", path = "../../primitives/trie" }
sp-externalities = { version = "0.8.0-rc6", path = "../../primitives/externalities" }
sp-utils = { version = "2.0.0-rc6", path = "../../primitives/utils" }
sp-version = { version = "2.0.0-rc6", path = "../../primitives/version" }
sp-blockchain = { version = "2.0.0-rc6", path = "../../primitives/blockchain" }
sp-core = { version = "2.0.0-rc6", path = "../../primitives/core" }
sp-session = { version = "2.0.0-rc6", path = "../../primitives/session" }
sp-state-machine = { version = "0.8.0-rc6", path = "../../primitives/state-machine" }
sp-application-crypto = { version = "2.0.0-rc6", path = "../../primitives/application-crypto" }
sp-consensus = { version = "0.8.0-rc6", path = "../../primitives/consensus/common" }
sp-inherents = { version = "2.0.0-rc6", path = "../../primitives/inherents" }
sc-network = { version = "0.8.0-rc6", path = "../network" }
sc-chain-spec = { version = "2.0.0-rc6", path = "../chain-spec" }
sc-light = { version = "2.0.0-rc6", path = "../light" }
sc-client-api = { version = "2.0.0-rc6", path = "../api" }
sp-api = { version = "2.0.0-rc6", path = "../../primitives/api" }
sc-client-db = { version = "0.8.0-rc6", default-features = false, path = "../db" }
codec = { package = "parity-scale-codec", version = "1.3.4" }
sc-executor = { version = "0.8.0-rc6", path = "../executor" }
sc-transaction-pool = { version = "2.0.0-rc6", path = "../transaction-pool" }
sp-transaction-pool = { version = "2.0.0-rc6", path = "../../primitives/transaction-pool" }
sc-rpc-server = { version = "2.0.0-rc6", path = "../rpc-servers" }
sc-rpc = { version = "2.0.0-rc6", path = "../rpc" }
sc-block-builder = { version = "0.8.0-rc6", path = "../block-builder" }
sp-block-builder = { version = "2.0.0-rc6", path = "../../primitives/block-builder" }
sc-informant = { version = "0.8.0-rc2", path = "../informant" }
<<<<<<< HEAD
sc-telemetry = { version = "2.0.0-rc5", path = "../telemetry" }
sc-offchain = { version = "2.0.0-rc5", path = "../offchain" }
prometheus-endpoint = { package = "substrate-prometheus-endpoint", path = "../../utils/prometheus", version = "0.8.0-rc5"}
sc-tracing = { version = "2.0.0-rc5", path = "../tracing" }
sp-tracing = { version = "2.0.0-rc5", path = "../../primitives/tracing" }
=======
sc-telemetry = { version = "2.0.0-rc6", path = "../telemetry" }
sc-offchain = { version = "2.0.0-rc6", path = "../offchain" }
prometheus-endpoint = { package = "substrate-prometheus-endpoint", path = "../../utils/prometheus", version = "0.8.0-rc6"}
sc-tracing = { version = "2.0.0-rc6", path = "../tracing" }
>>>>>>> 3f1341a3
tracing = "0.1.18"
parity-util-mem = { version = "0.7.0", default-features = false, features = ["primitive-types"] }

[target.'cfg(not(target_os = "unknown"))'.dependencies]
tempfile = "3.1.0"
directories = "2.0.2"

[dev-dependencies]
substrate-test-runtime-client = { version = "2.0.0-rc6", path = "../../test-utils/runtime/client" }
sp-consensus-babe = { version = "0.8.0-rc6", path = "../../primitives/consensus/babe" }
grandpa = { version = "0.8.0-rc6", package = "sc-finality-grandpa", path = "../finality-grandpa" }
grandpa-primitives = { version = "2.0.0-rc6", package = "sp-finality-grandpa", path = "../../primitives/finality-grandpa" }
tokio = { version = "0.2", default-features = false }
async-std = { version = "1.6", default-features = false }<|MERGE_RESOLUTION|>--- conflicted
+++ resolved
@@ -69,18 +69,11 @@
 sc-block-builder = { version = "0.8.0-rc6", path = "../block-builder" }
 sp-block-builder = { version = "2.0.0-rc6", path = "../../primitives/block-builder" }
 sc-informant = { version = "0.8.0-rc2", path = "../informant" }
-<<<<<<< HEAD
-sc-telemetry = { version = "2.0.0-rc5", path = "../telemetry" }
-sc-offchain = { version = "2.0.0-rc5", path = "../offchain" }
-prometheus-endpoint = { package = "substrate-prometheus-endpoint", path = "../../utils/prometheus", version = "0.8.0-rc5"}
-sc-tracing = { version = "2.0.0-rc5", path = "../tracing" }
-sp-tracing = { version = "2.0.0-rc5", path = "../../primitives/tracing" }
-=======
 sc-telemetry = { version = "2.0.0-rc6", path = "../telemetry" }
 sc-offchain = { version = "2.0.0-rc6", path = "../offchain" }
 prometheus-endpoint = { package = "substrate-prometheus-endpoint", path = "../../utils/prometheus", version = "0.8.0-rc6"}
 sc-tracing = { version = "2.0.0-rc6", path = "../tracing" }
->>>>>>> 3f1341a3
+sp-tracing = { version = "2.0.0-rc6", path = "../../primitives/tracing" }
 tracing = "0.1.18"
 parity-util-mem = { version = "0.7.0", default-features = false, features = ["primitive-types"] }
 
