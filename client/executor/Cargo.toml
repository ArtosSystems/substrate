--- conflicted
+++ resolved
@@ -46,12 +46,8 @@
 sp-runtime = { version = "2.0.0-rc5", path = "../../primitives/runtime" }
 sp-tracing = { version = "2.0.0-rc5", path = "../../primitives/tracing" }
 sc-tracing = { version = "2.0.0-rc5", path = "../tracing" }
-<<<<<<< HEAD
-tracing = "0.1.14"
+tracing = "0.1.18"
 tracing-subscriber = "0.2.10"
-=======
-tracing = "0.1.18"
->>>>>>> 368903f7
 
 [features]
 default = [ "std" ]
