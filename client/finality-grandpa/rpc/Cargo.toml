[package]
name = "sc-finality-grandpa-rpc"
version = "0.8.0-rc6"
authors = ["Parity Technologies <admin@parity.io>"]
description = "RPC extensions for the GRANDPA finality gadget"
repository = "https://github.com/paritytech/substrate/"
edition = "2018"
license = "GPL-3.0-or-later WITH Classpath-exception-2.0"

[dependencies]
sc-finality-grandpa = { version = "0.8.0-rc6", path = "../" }
sc-rpc = { version = "2.0.0-rc6", path = "../../rpc" }
sp-core = { version = "2.0.0-rc6", path = "../../../primitives/core" }
<<<<<<< HEAD
sp-blockchain = { version = "2.0.0-rc6", path = "../../../primitives/blockchain" }
=======
>>>>>>> 43c0b116
sp-runtime = { version = "2.0.0-rc6", path = "../../../primitives/runtime" }
finality-grandpa = { version = "0.12.3", features = ["derive-codec"] }
jsonrpc-core = "14.2.0"
jsonrpc-core-client = "14.2.0"
jsonrpc-derive = "14.2.1"
jsonrpc-pubsub = "14.2.0"
futures = { version = "0.3.4", features = ["compat"] }
serde = { version = "1.0.105", features = ["derive"] }
serde_json = "1.0.50"
log = "0.4.8"
derive_more = "0.99.2"
parity-scale-codec = { version = "1.3.0", features = ["derive"] }
sc-client-api = { version = "2.0.0-rc6", path = "../../api" }

[dev-dependencies]
sc-block-builder = { version = "0.8.0-rc6", path = "../../block-builder" }
sc-network-test = { version = "0.8.0-rc6", path = "../../network/test" }
sc-rpc = { version = "2.0.0-rc6", path = "../../rpc", features = ["test-helpers"] }
sp-consensus = { version = "0.8.0-rc6", path = "../../../primitives/consensus/common" }
sp-core = { version = "2.0.0-rc6", path = "../../../primitives/core" }
sp-finality-grandpa = { version = "2.0.0-rc6", path = "../../../primitives/finality-grandpa" }
sp-keyring = { version = "2.0.0-rc6", path = "../../../primitives/keyring" }
substrate-test-runtime-client = { version = "2.0.0-rc6",  path = "../../../test-utils/runtime/client" }
lazy_static = "1.4"<|MERGE_RESOLUTION|>--- conflicted
+++ resolved
@@ -10,11 +10,8 @@
 [dependencies]
 sc-finality-grandpa = { version = "0.8.0-rc6", path = "../" }
 sc-rpc = { version = "2.0.0-rc6", path = "../../rpc" }
+sp-blockchain = { version = "2.0.0-rc6", path = "../../../primitives/blockchain" }
 sp-core = { version = "2.0.0-rc6", path = "../../../primitives/core" }
-<<<<<<< HEAD
-sp-blockchain = { version = "2.0.0-rc6", path = "../../../primitives/blockchain" }
-=======
->>>>>>> 43c0b116
 sp-runtime = { version = "2.0.0-rc6", path = "../../../primitives/runtime" }
 finality-grandpa = { version = "0.12.3", features = ["derive-codec"] }
 jsonrpc-core = "14.2.0"
