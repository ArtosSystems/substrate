// This file is part of Substrate.

// Copyright (C) 2018-2020 Parity Technologies (UK) Ltd.
// SPDX-License-Identifier: GPL-3.0-or-later WITH Classpath-exception-2.0

// This program is free software: you can redistribute it and/or modify
// it under the terms of the GNU General Public License as published by
// the Free Software Foundation, either version 3 of the License, or
// (at your option) any later version.

// This program is distributed in the hope that it will be useful,
// but WITHOUT ANY WARRANTY; without even the implied warranty of
// MERCHANTABILITY or FITNESS FOR A PARTICULAR PURPOSE. See the
// GNU General Public License for more details.

// You should have received a copy of the GNU General Public License
// along with this program. If not, see <https://www.gnu.org/licenses/>.

#![warn(unused_extern_crates)]

//! Service implementation. Specialized wrapper over substrate service.

use std::sync::Arc;
use sc_consensus_babe;
use grandpa::{
	self, FinalityProofProvider as GrandpaFinalityProofProvider, StorageAndProofProvider,
};
use node_executor;
use node_primitives::Block;
use node_runtime::RuntimeApi;
use sc_service::{
	ServiceBuilder, config::{Role, Configuration}, error::{Error as ServiceError},
	RpcHandlers, ServiceComponents, TaskManager,
};
use sp_inherents::InherentDataProviders;
use sc_consensus::LongestChain;
use sc_network::{Event, NetworkService};
use sp_runtime::traits::Block as BlockT;
use futures::prelude::*;
use sc_client_api::ExecutorProvider;
use sp_core::traits::BareCryptoStorePtr;

/// Starts a `ServiceBuilder` for a full service.
///
/// Use this macro if you don't actually need the full service, but just the builder in order to
/// be able to perform chain operations.
macro_rules! new_full_start {
	($config:expr) => {{
		use std::sync::Arc;

		let mut import_setup = None;
		let mut rpc_setup = None;
		let inherent_data_providers = sp_inherents::InherentDataProviders::new();

		let builder = sc_service::ServiceBuilder::new_full::<
			node_primitives::Block, node_runtime::RuntimeApi, node_executor::Executor
		>($config)?
			.with_select_chain(|_config, backend| {
				Ok(sc_consensus::LongestChain::new(backend.clone()))
			})?
			.with_transaction_pool(|builder| {
				let pool_api = sc_transaction_pool::FullChainApi::new(
					builder.client().clone(),
					builder.prometheus_registry(),
				);
				Ok(sc_transaction_pool::BasicPool::new_full(
					builder.config().transaction_pool.clone(),
					std::sync::Arc::new(pool_api),
					builder.prometheus_registry(),
					builder.spawn_handle(),
					builder.client().clone(),
				))
			})?
			.with_import_queue(|
				_config,
				client,
				mut select_chain,
				_transaction_pool,
				spawn_task_handle,
				prometheus_registry,
			| {
				let select_chain = select_chain.take()
					.ok_or_else(|| sc_service::Error::SelectChainRequired)?;
				let (grandpa_block_import, grandpa_link) = grandpa::block_import(
					client.clone(),
					&(client.clone() as Arc<_>),
					select_chain.clone(),
				)?;
				let justification_import = grandpa_block_import.clone();

				let (block_import, babe_link) = sc_consensus_babe::block_import(
					sc_consensus_babe::Config::get_or_compute(&*client)?,
					grandpa_block_import,
					client.clone(),
				)?;

				let import_queue = sc_consensus_babe::import_queue(
					babe_link.clone(),
					block_import.clone(),
					Some(Box::new(justification_import)),
					None,
					client,
					select_chain,
					inherent_data_providers.clone(),
					spawn_task_handle,
					prometheus_registry,
				)?;

				import_setup = Some((block_import, grandpa_link, babe_link));
				Ok(import_queue)
			})?
			.with_rpc_extensions_builder(|builder| {
				let grandpa_link = import_setup.as_ref().map(|s| &s.1)
					.expect("GRANDPA LinkHalf is present for full services or set up failed; qed.");

				let shared_authority_set = grandpa_link.shared_authority_set().clone();
				let shared_voter_state = grandpa::SharedVoterState::empty();

				rpc_setup = Some((shared_voter_state.clone()));

				let babe_link = import_setup.as_ref().map(|s| &s.2)
					.expect("BabeLink is present for full services or set up failed; qed.");

				let babe_config = babe_link.config().clone();
				let shared_epoch_changes = babe_link.epoch_changes().clone();

				let client = builder.client().clone();
				let pool = builder.pool().clone();
				let select_chain = builder.select_chain().cloned()
					.expect("SelectChain is present for full services or set up failed; qed.");
				let keystore = builder.keystore().clone();

				Ok(move |deny_unsafe| {
					let deps = node_rpc::FullDeps {
						client: client.clone(),
						pool: pool.clone(),
						select_chain: select_chain.clone(),
						deny_unsafe,
						babe: node_rpc::BabeDeps {
							babe_config: babe_config.clone(),
							shared_epoch_changes: shared_epoch_changes.clone(),
							keystore: keystore.clone(),
						},
						grandpa: node_rpc::GrandpaDeps {
							shared_voter_state: shared_voter_state.clone(),
							shared_authority_set: shared_authority_set.clone(),
						},
					};

					node_rpc::create_full(deps)
				})
			})?;

		(builder, import_setup, inherent_data_providers, rpc_setup)
	}}
}

type FullClient = sc_service::TFullClient<Block, RuntimeApi, node_executor::Executor>;
type FullBackend = sc_service::TFullBackend<Block>;
type GrandpaBlockImport = grandpa::GrandpaBlockImport<
	FullBackend, Block, FullClient, sc_consensus::LongestChain<FullBackend, Block>
>;
type BabeBlockImport = sc_consensus_babe::BabeBlockImport<Block, FullClient, GrandpaBlockImport>;

/// Creates a full service from the configuration.
pub fn new_full_base(
	config: Configuration,
	with_startup_data: impl FnOnce(&BabeBlockImport, &sc_consensus_babe::BabeLink<Block>)
) -> Result<(
	TaskManager,
	InherentDataProviders,
	Arc<FullClient>, Arc<NetworkService<Block, <Block as BlockT>::Hash>>,
	Arc<sc_transaction_pool::BasicPool<sc_transaction_pool::FullChainApi<FullClient, Block>, Block>>
), ServiceError> {
	let (
		role,
		force_authoring,
		name,
		disable_grandpa,
	) = (
		config.role.clone(),
		config.force_authoring,
		config.network.node_name.clone(),
		config.disable_grandpa,
	);

	let (builder, mut import_setup, inherent_data_providers, mut rpc_setup) =
		new_full_start!(config);

	let ServiceComponents {
		client, transaction_pool, task_manager, keystore, network, select_chain,
		prometheus_registry, telemetry_on_connect_sinks, ..
	} = builder
		.with_finality_proof_provider(|client, backend| {
			// GenesisAuthoritySetProvider is implemented for StorageAndProofProvider
			let provider = client as Arc<dyn grandpa::StorageAndProofProvider<_, _>>;
			Ok(Arc::new(grandpa::FinalityProofProvider::new(backend, provider)) as _)
		})?
		.build_full()?;

	let (block_import, grandpa_link, babe_link) = import_setup.take()
		.expect("Link Half and Block Import are present for Full Services or setup failed before. qed");

	let shared_voter_state = rpc_setup.take()
		.expect("The SharedVoterState is present for Full Services or setup failed before. qed");

	(with_startup_data)(&block_import, &babe_link);

	if let sc_service::config::Role::Authority { .. } = &role {
		let proposer = sc_basic_authorship::ProposerFactory::new(
			client.clone(),
			transaction_pool.clone(),
			prometheus_registry.as_ref(),
		);

		let select_chain = select_chain
			.ok_or(sc_service::Error::SelectChainRequired)?;

		let can_author_with =
			sp_consensus::CanAuthorWithNativeVersion::new(client.executor().clone());

		let babe_config = sc_consensus_babe::BabeParams {
			keystore: keystore.clone(),
			client: client.clone(),
			select_chain,
			env: proposer,
			block_import,
			sync_oracle: network.clone(),
			inherent_data_providers: inherent_data_providers.clone(),
			force_authoring,
			babe_link,
			can_author_with,
		};

		let babe = sc_consensus_babe::start_babe(babe_config)?;
		task_manager.spawn_essential_handle().spawn_blocking("babe-proposer", babe);
	}

<<<<<<< HEAD
			let babe = sc_consensus_babe::start_babe(babe_config)?;
			service.spawn_essential_task_handle().spawn_blocking("babe-proposer", babe);
		}

		// Spawn authority discovery module.
		if matches!(role, sc_service::config::Role::Authority{..} | sc_service::config::Role::Sentry {..}) {
			let (sentries, authority_discovery_role) = match role {
				sc_service::config::Role::Authority { ref sentry_nodes } => (
					sentry_nodes.clone(),
					sc_authority_discovery::Role::Authority (
						service.keystore(),
					),
=======
	// Spawn authority discovery module.
	if matches!(role, Role::Authority{..} | Role::Sentry {..}) {
		let (sentries, authority_discovery_role) = match role {
			sc_service::config::Role::Authority { ref sentry_nodes } => (
				sentry_nodes.clone(),
				sc_authority_discovery::Role::Authority (
					keystore.clone(),
>>>>>>> 60e3a693
				),
			),
			sc_service::config::Role::Sentry {..} => (
				vec![],
				sc_authority_discovery::Role::Sentry,
			),
			_ => unreachable!("Due to outer matches! constraint; qed.")
		};

		let dht_event_stream = network.event_stream("authority-discovery")
			.filter_map(|e| async move { match e {
				Event::Dht(e) => Some(e),
				_ => None,
			}}).boxed();
		let authority_discovery = sc_authority_discovery::AuthorityDiscovery::new(
			client.clone(),
			network.clone(),
			sentries,
			dht_event_stream,
			authority_discovery_role,
			prometheus_registry.clone(),
		);

<<<<<<< HEAD
			service.spawn_task_handle().spawn("authority-discovery", authority_discovery);
		}
=======
		task_manager.spawn_handle().spawn("authority-discovery", authority_discovery);
	}
>>>>>>> 60e3a693

	// if the node isn't actively participating in consensus then it doesn't
	// need a keystore, regardless of which protocol we use below.
	let keystore = if role.is_authority() {
		Some(keystore.clone() as BareCryptoStorePtr)
	} else {
		None
	};

	let config = grandpa::Config {
		// FIXME #1578 make this available through chainspec
		gossip_duration: std::time::Duration::from_millis(333),
		justification_period: 512,
		name: Some(name),
		observer_enabled: false,
		keystore,
		is_authority: role.is_network_authority(),
	};

	let enable_grandpa = !disable_grandpa;
	if enable_grandpa {
		// start the full GRANDPA voter
		// NOTE: non-authorities could run the GRANDPA observer protocol, but at
		// this point the full voter should provide better guarantees of block
		// and vote data availability than the observer. The observer has not
		// been tested extensively yet and having most nodes in a network run it
		// could lead to finality stalls.
		let grandpa_config = grandpa::GrandpaParams {
			config,
			link: grandpa_link,
			network: network.clone(),
			inherent_data_providers: inherent_data_providers.clone(),
			telemetry_on_connect: Some(telemetry_on_connect_sinks.on_connect_stream()),
			voting_rule: grandpa::VotingRulesBuilder::default().build(),
			prometheus_registry: prometheus_registry.clone(),
			shared_voter_state,
		};

<<<<<<< HEAD
			// the GRANDPA voter task is considered infallible, i.e.
			// if it fails we take down the service with it.
			service.spawn_essential_task_handle().spawn_blocking(
				"grandpa-voter",
				grandpa::run_grandpa_voter(grandpa_config)?
			);
		} else {
			grandpa::setup_disabled_grandpa(
				service.client(),
				&inherent_data_providers,
				service.network(),
			)?;
		}
=======
		// the GRANDPA voter task is considered infallible, i.e.
		// if it fails we take down the service with it.
		task_manager.spawn_essential_handle().spawn_blocking(
			"grandpa-voter",
			grandpa::run_grandpa_voter(grandpa_config)?
		);
	} else {
		grandpa::setup_disabled_grandpa(
			client.clone(),
			&inherent_data_providers,
			network.clone(),
		)?;
	}
>>>>>>> 60e3a693

	Ok((task_manager, inherent_data_providers, client, network, transaction_pool))
}

/// Builds a new service for a full client.
pub fn new_full(config: Configuration)
-> Result<TaskManager, ServiceError> {
	new_full_base(config, |_, _| ()).map(|(task_manager, _, _, _, _)| {
		task_manager
	})
}

type LightClient = sc_service::TLightClient<Block, RuntimeApi, node_executor::Executor>;
type LightFetcher = sc_network::config::OnDemand<Block>;

pub fn new_light_base(config: Configuration) -> Result<(
	TaskManager, Arc<RpcHandlers>, Arc<LightClient>,
	Arc<NetworkService<Block, <Block as BlockT>::Hash>>,
	Arc<sc_transaction_pool::BasicPool<
		sc_transaction_pool::LightChainApi<LightClient, LightFetcher, Block>, Block
	>>
), ServiceError> {
	let inherent_data_providers = InherentDataProviders::new();

	let ServiceComponents {
		task_manager, rpc_handlers, client, network, transaction_pool, ..
	} = ServiceBuilder::new_light::<Block, RuntimeApi, node_executor::Executor>(config)?
		.with_select_chain(|_config, backend| {
			Ok(LongestChain::new(backend.clone()))
		})?
		.with_transaction_pool(|builder| {
			let fetcher = builder.fetcher()
				.ok_or_else(|| "Trying to start light transaction pool without active fetcher")?;
			let pool_api = sc_transaction_pool::LightChainApi::new(
				builder.client().clone(),
				fetcher,
			);
			let pool = Arc::new(sc_transaction_pool::BasicPool::new_light(
				builder.config().transaction_pool.clone(),
				Arc::new(pool_api),
				builder.prometheus_registry(),
				builder.spawn_handle(),
			));
			Ok(pool)
		})?
		.with_import_queue_and_fprb(|
			_config,
			client,
			backend,
			fetcher,
			mut select_chain,
			_tx_pool,
			spawn_task_handle,
			registry,
		| {
			let select_chain = select_chain.take()
				.ok_or_else(|| sc_service::Error::SelectChainRequired)?;

			let fetch_checker = fetcher
				.map(|fetcher| fetcher.checker().clone())
				.ok_or_else(|| "Trying to start light import queue without active fetch checker")?;

			let grandpa_block_import = grandpa::light_block_import(
				client.clone(),
				backend,
				&(client.clone() as Arc<_>),
				Arc::new(fetch_checker),
			)?;

			let finality_proof_import = grandpa_block_import.clone();
			let finality_proof_request_builder =
				finality_proof_import.create_finality_proof_request_builder();

			let (babe_block_import, babe_link) = sc_consensus_babe::block_import(
				sc_consensus_babe::Config::get_or_compute(&*client)?,
				grandpa_block_import,
				client.clone(),
			)?;

			let import_queue = sc_consensus_babe::import_queue(
				babe_link,
				babe_block_import,
				None,
				Some(Box::new(finality_proof_import)),
				client.clone(),
				select_chain,
				inherent_data_providers.clone(),
				spawn_task_handle,
				registry,
			)?;

			Ok((import_queue, finality_proof_request_builder))
		})?
		.with_finality_proof_provider(|client, backend| {
			// GenesisAuthoritySetProvider is implemented for StorageAndProofProvider
			let provider = client as Arc<dyn StorageAndProofProvider<_, _>>;
			Ok(Arc::new(GrandpaFinalityProofProvider::new(backend, provider)) as _)
		})?
		.with_rpc_extensions(|builder| {
			let fetcher = builder.fetcher()
				.ok_or_else(|| "Trying to start node RPC without active fetcher")?;
			let remote_blockchain = builder.remote_backend()
				.ok_or_else(|| "Trying to start node RPC without active remote blockchain")?;

			let light_deps = node_rpc::LightDeps {
				remote_blockchain,
				fetcher,
				client: builder.client().clone(),
				pool: builder.pool(),
			};

			Ok(node_rpc::create_light(light_deps))
		})?
		.build_light()?;
	
	Ok((task_manager, rpc_handlers, client, network, transaction_pool))
}

/// Builds a new service for a light client.
pub fn new_light(config: Configuration) -> Result<TaskManager, ServiceError> {	
	new_light_base(config).map(|(task_manager, _, _, _, _)| {
		task_manager
	})
}

#[cfg(test)]
mod tests {
	use std::{sync::Arc, borrow::Cow, any::Any};
	use sc_consensus_babe::{CompatibleDigestItem, BabeIntermediate, INTERMEDIATE_KEY};
	use sc_consensus_epochs::descendent_query;
	use sp_consensus::{
		Environment, Proposer, BlockImportParams, BlockOrigin, ForkChoiceStrategy, BlockImport,
		RecordProof,
	};
	use node_primitives::{Block, DigestItem, Signature};
	use node_runtime::{BalancesCall, Call, UncheckedExtrinsic, Address};
	use node_runtime::constants::{currency::CENTS, time::SLOT_DURATION};
	use codec::Encode;
	use sp_core::{crypto::Pair as CryptoPair, H256};
	use sp_runtime::{
		generic::{BlockId, Era, Digest, SignedPayload},
		traits::{Block as BlockT, Header as HeaderT},
		traits::Verify,
	};
	use sp_timestamp;
	use sp_finality_tracker;
	use sp_keyring::AccountKeyring;
	use sc_service_test::TestNetNode;
	use crate::service::{new_full_base, new_light_base};
	use sp_runtime::traits::IdentifyAccount;
	use sp_transaction_pool::{MaintainedTransactionPool, ChainEvent};
	use sc_client_api::BlockBackend;

	type AccountPublic = <Signature as Verify>::Signer;

	#[test]
	// It is "ignored", but the node-cli ignored tests are running on the CI.
	// This can be run locally with `cargo test --release -p node-cli test_sync -- --ignored`.
	#[ignore]
	fn test_sync() {
		let keystore_path = tempfile::tempdir().expect("Creates keystore path");
		let keystore = sc_keystore::Store::open(keystore_path.path(), None)
			.expect("Creates keystore");
		let alice = keystore.write().insert_ephemeral_from_seed::<sc_consensus_babe::AuthorityPair>("//Alice")
			.expect("Creates authority pair");

		let chain_spec = crate::chain_spec::tests::integration_test_config_with_single_authority();

		// For the block factory
		let mut slot_num = 1u64;

		// For the extrinsics factory
		let bob = Arc::new(AccountKeyring::Bob.pair());
		let charlie = Arc::new(AccountKeyring::Charlie.pair());
		let mut index = 0;

		sc_service_test::sync(
			chain_spec,
			|config| {
				let mut setup_handles = None;
				let (keep_alive, inherent_data_providers, client, network, transaction_pool) =
					new_full_base(config,
						|
							block_import: &sc_consensus_babe::BabeBlockImport<Block, _, _>,
							babe_link: &sc_consensus_babe::BabeLink<Block>,
						| {
							setup_handles = Some((block_import.clone(), babe_link.clone()));
						}
					)?;
				
				let node = sc_service_test::TestNetComponents::new(
					keep_alive, client, network, transaction_pool
				);
				Ok((node, (inherent_data_providers, setup_handles.unwrap())))
			},
			|config| {
				let (keep_alive, _, client, network, transaction_pool) = new_light_base(config)?;
				Ok(sc_service_test::TestNetComponents::new(keep_alive, client, network, transaction_pool))
			},
			|service, &mut (ref inherent_data_providers, (ref mut block_import, ref babe_link))| {
				let mut inherent_data = inherent_data_providers
					.create_inherent_data()
					.expect("Creates inherent data.");
				inherent_data.replace_data(sp_finality_tracker::INHERENT_IDENTIFIER, &1u64);

				let parent_id = BlockId::number(service.client().chain_info().best_number);
				let parent_header = service.client().header(&parent_id).unwrap().unwrap();
				let parent_hash = parent_header.hash();
				let parent_number = *parent_header.number();

				futures::executor::block_on(
					service.transaction_pool().maintain(
						ChainEvent::NewBlock {
							is_new_best: true,
							hash: parent_header.hash(),
							tree_route: None,
							header: parent_header.clone(),
						},
					)
				);

				let mut proposer_factory = sc_basic_authorship::ProposerFactory::new(
					service.client(),
					service.transaction_pool(),
					None,
				);

				let epoch_descriptor = babe_link.epoch_changes().lock().epoch_descriptor_for_child_of(
					descendent_query(&*service.client()),
					&parent_hash,
					parent_number,
					slot_num,
				).unwrap().unwrap();

				let mut digest = Digest::<H256>::default();

				// even though there's only one authority some slots might be empty,
				// so we must keep trying the next slots until we can claim one.
				let babe_pre_digest = loop {
					inherent_data.replace_data(sp_timestamp::INHERENT_IDENTIFIER, &(slot_num * SLOT_DURATION));
					if let Some(babe_pre_digest) = sc_consensus_babe::test_helpers::claim_slot(
						slot_num,
						&parent_header,
						&*service.client(),
						&keystore,
						&babe_link,
					) {
						break babe_pre_digest;
					}

					slot_num += 1;
				};

				digest.push(<DigestItem as CompatibleDigestItem>::babe_pre_digest(babe_pre_digest));

				let new_block = futures::executor::block_on(async move {
					let proposer = proposer_factory.init(&parent_header).await;
					proposer.unwrap().propose(
						inherent_data,
						digest,
						std::time::Duration::from_secs(1),
						RecordProof::Yes,
					).await
				}).expect("Error making test block").block;

				let (new_header, new_body) = new_block.deconstruct();
				let pre_hash = new_header.hash();
				// sign the pre-sealed hash of the block and then
				// add it to a digest item.
				let to_sign = pre_hash.encode();
				let signature = alice.sign(&to_sign[..]);
				let item = <DigestItem as CompatibleDigestItem>::babe_seal(
					signature.into(),
				);
				slot_num += 1;

				let mut params = BlockImportParams::new(BlockOrigin::File, new_header);
				params.post_digests.push(item);
				params.body = Some(new_body);
				params.intermediates.insert(
					Cow::from(INTERMEDIATE_KEY),
					Box::new(BabeIntermediate::<Block> { epoch_descriptor }) as Box<dyn Any>,
				);
				params.fork_choice = Some(ForkChoiceStrategy::LongestChain);

				block_import.import_block(params, Default::default())
					.expect("error importing test block");
			},
			|service, _| {
				let amount = 5 * CENTS;
				let to: Address = AccountPublic::from(bob.public()).into_account().into();
				let from: Address = AccountPublic::from(charlie.public()).into_account().into();
				let genesis_hash = service.client().block_hash(0).unwrap().unwrap();
				let best_block_id = BlockId::number(service.client().chain_info().best_number);
				let (spec_version, transaction_version) = {
					let version = service.client().runtime_version_at(&best_block_id).unwrap();
					(version.spec_version, version.transaction_version)
				};
				let signer = charlie.clone();

				let function = Call::Balances(BalancesCall::transfer(to.into(), amount));

				let check_spec_version = frame_system::CheckSpecVersion::new();
				let check_tx_version = frame_system::CheckTxVersion::new();
				let check_genesis = frame_system::CheckGenesis::new();
				let check_era = frame_system::CheckEra::from(Era::Immortal);
				let check_nonce = frame_system::CheckNonce::from(index);
				let check_weight = frame_system::CheckWeight::new();
				let payment = pallet_transaction_payment::ChargeTransactionPayment::from(0);
				let validate_grandpa_equivocation = pallet_grandpa::ValidateEquivocationReport::new();
				let extra = (
					check_spec_version,
					check_tx_version,
					check_genesis,
					check_era,
					check_nonce,
					check_weight,
					payment,
					validate_grandpa_equivocation,
				);
				let raw_payload = SignedPayload::from_raw(
					function,
					extra,
					(spec_version, transaction_version, genesis_hash, genesis_hash, (), (), (), ())
				);
				let signature = raw_payload.using_encoded(|payload|	{
					signer.sign(payload)
				});
				let (function, extra, _) = raw_payload.deconstruct();
				index += 1;
				UncheckedExtrinsic::new_signed(
					function,
					from.into(),
					signature.into(),
					extra,
				).into()
			},
		);
	}

	#[test]
	#[ignore]
	fn test_consensus() {
		sc_service_test::consensus(
			crate::chain_spec::tests::integration_test_config_with_two_authorities(),
			|config| {
				let (keep_alive, _, client, network, transaction_pool) = new_full_base(config, |_, _| ())?;
				Ok(sc_service_test::TestNetComponents::new(keep_alive, client, network, transaction_pool))
			},
			|config| {
				let (keep_alive, _, client, network, transaction_pool) = new_light_base(config)?;
				Ok(sc_service_test::TestNetComponents::new(keep_alive, client, network, transaction_pool))
			},
			vec![
				"//Alice".into(),
				"//Bob".into(),
			],
		)
	}
}<|MERGE_RESOLUTION|>--- conflicted
+++ resolved
@@ -236,20 +236,6 @@
 		task_manager.spawn_essential_handle().spawn_blocking("babe-proposer", babe);
 	}
 
-<<<<<<< HEAD
-			let babe = sc_consensus_babe::start_babe(babe_config)?;
-			service.spawn_essential_task_handle().spawn_blocking("babe-proposer", babe);
-		}
-
-		// Spawn authority discovery module.
-		if matches!(role, sc_service::config::Role::Authority{..} | sc_service::config::Role::Sentry {..}) {
-			let (sentries, authority_discovery_role) = match role {
-				sc_service::config::Role::Authority { ref sentry_nodes } => (
-					sentry_nodes.clone(),
-					sc_authority_discovery::Role::Authority (
-						service.keystore(),
-					),
-=======
 	// Spawn authority discovery module.
 	if matches!(role, Role::Authority{..} | Role::Sentry {..}) {
 		let (sentries, authority_discovery_role) = match role {
@@ -257,7 +243,6 @@
 				sentry_nodes.clone(),
 				sc_authority_discovery::Role::Authority (
 					keystore.clone(),
->>>>>>> 60e3a693
 				),
 			),
 			sc_service::config::Role::Sentry {..} => (
@@ -281,13 +266,8 @@
 			prometheus_registry.clone(),
 		);
 
-<<<<<<< HEAD
-			service.spawn_task_handle().spawn("authority-discovery", authority_discovery);
-		}
-=======
 		task_manager.spawn_handle().spawn("authority-discovery", authority_discovery);
 	}
->>>>>>> 60e3a693
 
 	// if the node isn't actively participating in consensus then it doesn't
 	// need a keystore, regardless of which protocol we use below.
@@ -326,21 +306,6 @@
 			shared_voter_state,
 		};
 
-<<<<<<< HEAD
-			// the GRANDPA voter task is considered infallible, i.e.
-			// if it fails we take down the service with it.
-			service.spawn_essential_task_handle().spawn_blocking(
-				"grandpa-voter",
-				grandpa::run_grandpa_voter(grandpa_config)?
-			);
-		} else {
-			grandpa::setup_disabled_grandpa(
-				service.client(),
-				&inherent_data_providers,
-				service.network(),
-			)?;
-		}
-=======
 		// the GRANDPA voter task is considered infallible, i.e.
 		// if it fails we take down the service with it.
 		task_manager.spawn_essential_handle().spawn_blocking(
@@ -354,7 +319,6 @@
 			network.clone(),
 		)?;
 	}
->>>>>>> 60e3a693
 
 	Ok((task_manager, inherent_data_providers, client, network, transaction_pool))
 }
