--- conflicted
+++ resolved
@@ -23,17 +23,10 @@
 hex = "0.4.0"
 hex-literal = "0.2.1"
 codec = { package = "parity-scale-codec", version = "1.3.1" }
-<<<<<<< HEAD
-frame-system = { version = "2.0.0-rc3", path = "../../../frame/system" }
-pallet-balances = { version = "2.0.0-rc3", path = "../../../frame/balances" }
-pallet-transaction-payment = { version = "2.0.0-rc3", path = "../../../frame/transaction-payment" }
-pallet-grandpa = { version = "2.0.0-rc3", path = "../../../frame/grandpa" }
-=======
 frame-system = { version = "2.0.0-rc4", path = "../../../frame/system" }
 pallet-balances = { version = "2.0.0-rc4", path = "../../../frame/balances" }
 pallet-transaction-payment = { version = "2.0.0-rc4", path = "../../../frame/transaction-payment" }
 pallet-grandpa = { version = "2.0.0-rc4", path = "../../../frame/grandpa" }
->>>>>>> 60e3a693
 rpassword = "4.0.1"
 itertools = "0.8.2"
 derive_more = { version = "0.99.2" }
